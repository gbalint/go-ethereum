// Package simulations simulates p2p networks.
//
// Network
//  - has nodes
//  - has connections
//  - has triggers (input eventer, triggers things like start and stop of nodes, connecting them)
//  - has output eventer, where stuff that happens during simulation is sent
//  - the adapter of new nodes is assigned by the Node Adapter Function.
//
// Sources of Trigger events
// - UI (click of button)
// - Journal (replay captured events)
// - Mocker (generate random events)
//
// Adapters
// - each node has an adapter
// - contains methods to connect to another node using the same adapter type
// - models communication too (sending and receiving messages)
//
// REST API
// - Session Controller: handles Networks
// - Network Controller
//   - handles one Network
//   - has sub controller for triggering events
//   - get output events
//
package simulations

import (
	"fmt"
	"reflect"
	"sync"

	"github.com/ethereum/go-ethereum/event"
	"github.com/ethereum/go-ethereum/logger"
	"github.com/ethereum/go-ethereum/logger/glog"
	"github.com/ethereum/go-ethereum/p2p"
	"github.com/ethereum/go-ethereum/p2p/adapters"
	"github.com/ethereum/go-ethereum/p2p/discover"
)

type NetworkQuery struct {
	Type string
}

type NetworkConfig struct {
	// Type   NetworkType
	// Config json.RawMessage // type-specific configs
	// type
	// Events []string
	Id string
}

// event types related to connectivity, i.e., nodes coming on dropping off
// and connections established and dropped
var ConnectivityEvents = []interface{}{&NodeEvent{}, &ConnEvent{}, &MsgEvent{}}

// NewNetworkController creates a ResourceController responding to GET and DELETE methods
// it embeds a mockers controller, a journal player, node and connection contollers.
//
// Events from the eventer go into the provided journal. The content of the journal can be
// accessed through the HTTP API.
func NewNetworkController(conf *NetworkConfig, eventer *event.TypeMux, journal *Journal) Controller {

	self := NewResourceContoller(
		&ResourceHandlers{
			// GET /<networkId>/
			Retrieve: &ResourceHandler{
				Handle: func(msg interface{}, parent *ResourceController) (interface{}, error) {
<<<<<<< HEAD
					glog.V(logger.Debug).Infof("msg: %v", msg)
=======
					glog.V(logger.Detail).Infof("msg: %v", msg)
>>>>>>> 98f5fad5
					cyConfig, ok := msg.(*CyConfig)
					if ok {
						glog.V(logger.Warn).Infof("journal: %v", journal)
						return UpdateCy(cyConfig, journal)
					}
					snapshotConfig, ok := msg.(*SnapshotConfig)
					if ok {
						return Snapshot(snapshotConfig, journal)
					}
					return nil, fmt.Errorf("invalid json body: must be CyConfig or SnapshotConfig")
				},
				Type: reflect.TypeOf(&CyConfig{}),
			},
			// DELETE /<networkId>/
			Destroy: &ResourceHandler{
				Handle: func(msg interface{}, parent *ResourceController) (interface{}, error) {
					parent.DeleteResource(conf.Id)
					return nil, nil
				},
			},
		},
	)
	// subscribe to all event entries (generated)
	glog.V(logger.Info).Infof("subscribe to journal")

	journal.Subscribe(eventer, ConnectivityEvents...)
	// self.SetResource("nodes", NewNodesController(eventer))
	// self.SetResource("connections", NewConnectionsController(eventer))
	self.SetResource("mockevents", NewMockersController(eventer))
	self.SetResource("journals", NewJournalPlayersController(eventer))
	return Controller(self)
}

// Network models a p2p network
// the actual logic of bringing nodes and connections up and down and
// messaging is implemented in the particular NodeAdapter interface
type Network struct {
	// input trigger events and other events
	triggers  *event.TypeMux // event triggers
	events    *event.TypeMux // events
	lock      sync.RWMutex
	nodeMap   map[discover.NodeID]int
	connMap   map[string]int
	Nodes     []*Node `json:"nodes"`
	Conns     []*Conn `json:"conns"`
	messenger func(p2p.MsgReadWriter) adapters.Messenger
	//
	// adapters.Messenger
	// node adapter function that creates the node model for
	// the particular type of network from a config
	naf func(*NodeConfig) adapters.NodeAdapter
}

func NewNetwork(triggers, events *event.TypeMux) *Network {
	return &Network{
		triggers:  triggers,
		events:    events,
		nodeMap:   make(map[discover.NodeID]int),
		connMap:   make(map[string]int),
		messenger: adapters.NewSimPipe,
	}
}

func (self *Network) SetNaf(naf func(*NodeConfig) adapters.NodeAdapter) {
	self.naf = naf
}

// Events returns the output eventer of the Network.
func (self *Network) Events() *event.TypeMux {
	return self.events
}

type Node struct {
	Id     *adapters.NodeId `json:"id"`
	Up     bool
	config *NodeConfig
	na     adapters.NodeAdapter
}

func (self *Node) Adapter() adapters.NodeAdapter {
	return self.na
}

func (self *Node) String() string {
	return fmt.Sprintf("Node %v", self.Id.Label())
}

type NodeEvent struct {
	Action string
	Type   string
	node   *Node
}

type ConnEvent struct {
	Action string
	Type   string
	conn   *Conn
}

type MsgEvent struct {
	Action string
	Type   string
	msg    *Msg
}

func (self *ConnEvent) String() string {
	return fmt.Sprintf("<Action: %v, Type: %v, Data: %v>\n", self.Action, self.Type, self.conn)
}

func (self *NodeEvent) String() string {
	return fmt.Sprintf("<Action: %v, Type: %v, Data: %v>\n", self.Action, self.Type, self.node)
}

func (self *MsgEvent) String() string {
	return fmt.Sprintf("<Action: %v, Type: %v, Data: %v>\n", self.Action, self.Type, self.msg)
}

func (self *Node) event(up bool) *NodeEvent {
	var action string
	if up {
		action = "up"
	} else {
		action = "down"
	}
	return &NodeEvent{
		Action: action,
		Type:   "node",
		node:   self,
	}
}

// active connections are represented by the Node entry object so that
// you journal updates could filter if passive knowledge about peers is
// irrelevant
type Conn struct {
	One        *adapters.NodeId `json:"one"`
	Other      *adapters.NodeId `json:"other"`
	one, other *Node
	// connection down by default
	Up bool `json:"up"`
	// reverse is false by default (One dialled/dropped the Other)
	Reverse bool `json:"reverse"`
	// Info
	// average throughput, recent average throughput etc
}

func (self *Conn) String() string {
	return fmt.Sprintf("Conn %v->%v", self.One.Label(), self.Other.Label())
}

func (self *Conn) event(up, rev bool) *ConnEvent {
	var action string
	if up {
		action = "up"
	} else {
		action = "down"
	}
	return &ConnEvent{
		Action: action,
		Type:   "conn",
		conn:   self,
	}
}

type Msg struct {
	One   *adapters.NodeId `json:"one"`
	Other *adapters.NodeId `json:"other"`
	Code  uint64           `json:"conn"`
}

func (self *Msg) String() string {
	return fmt.Sprintf("Msg(%d) %v->%v", self.Code, self.One.Label(), self.Other.Label())
}

func (self *Msg) event() *MsgEvent {
	return &MsgEvent{
		Action: "up",
		//Type:   fmt.Sprintf("%d", self.Code),
		Type: "msg",
		msg:  self,
	}
}

type NodeConfig struct {
	Id *adapters.NodeId `json:"Id"`
}

// TODO: ignored for now
type QueryConfig struct {
	Format string // "cy.update", "journal",
}

type Know struct {
	Subject *adapters.NodeId `json:"subject"`
	Object  *adapters.NodeId `json:"object"`
	// Into
	// number of attempted connections
	// time of attempted connections
	// number of active connections during the session
	// number of active connections since records began
	// swap balance
}

// NewNode adds a new node to the network
// errors if a node by the same id already exist
func (self *Network) NewNode(conf *NodeConfig) error {
	self.lock.Lock()
	defer self.lock.Unlock()
	id := conf.Id

	_, found := self.nodeMap[id.NodeID]
	if found {
		return fmt.Errorf("node %v already added", id)
	}
	self.nodeMap[id.NodeID] = len(self.Nodes)
	na := self.naf(conf)
	node := &Node{
		Id:     conf.Id,
		config: conf,
		na:     na,
	}
	self.Nodes = append(self.Nodes, node)
	glog.V(logger.Detail).Infof("node %v created", id)
	return nil
}

func (self *Network) NewGenericSimNode(conf *NodeConfig) adapters.NodeAdapter {
	id := conf.Id
	na := adapters.NewSimNode(id, self, self.messenger)
	return na
}

// newConn adds a new connection to the network
// it errors if the respective nodes do not exist
func (self *Network) newConn(oneId, otherId *adapters.NodeId) (*Conn, error) {
	one := self.getNode(oneId)
	if one == nil {
		return nil, fmt.Errorf("one %v does not exist", one)
	}
	other := self.getNode(otherId)
	if other == nil {
		return nil, fmt.Errorf("other %v does not exist", other)
	}
	return &Conn{
		One:   oneId,
		Other: otherId,
		one:   one,
		other: other,
	}, nil
}

func (self *Conn) nodesUp() error {
	if !self.one.Up {
		return fmt.Errorf("one %v is not up", self.One)
	}
	if !self.other.Up {
		return fmt.Errorf("other %v is not up", self.Other)
	}
	return nil
}

// Start(id) starts up the node (relevant only for instance with own p2p or remote)
func (self *Network) Start(id *adapters.NodeId) error {
	node := self.GetNode(id)
	if node == nil {
		return fmt.Errorf("node %v does not exist", id)
	}
	if node.Up {
		return fmt.Errorf("node %v already up", id)
	}
	glog.V(logger.Detail).Infof("starting node %v: %v adapter %v", id, node.Up, node.Adapter())
	sa, ok := node.Adapter().(adapters.StartAdapter)
	if ok {
		err := sa.Start()
		if err != nil {
			return err
		}
	}
	node.Up = true
<<<<<<< HEAD
	glog.V(logger.Detail).Infof("started node %v: %v", id, node.Up)
=======
	glog.V(logger.Info).Infof("started node %v: %v", id, node.Up)
>>>>>>> 98f5fad5

	self.events.Post(&NodeEvent{
		Action: "up",
		Type:   "node",
		node:   node,
	})
	return nil
}

// Stop(id) shuts down the node (relevant only for instance with own p2p or remote)
func (self *Network) Stop(id *adapters.NodeId) error {
	node := self.GetNode(id)
	if node == nil {
		return fmt.Errorf("node %v does not exist", id)
	}
	if !node.Up {
		return fmt.Errorf("node %v already down", id)
	}
	sa, ok := node.Adapter().(adapters.StartAdapter)
	if ok {
		err := sa.Stop()
		if err != nil {
			return err
		}
	}
	node.Up = false
	glog.V(logger.Info).Infof("stop node %v: %v", id, node.Up)

	self.events.Post(&NodeEvent{
		Action: "down",
		Type:   "node",
		node:   node,
	})
	return nil
}

// Connect(i, j) attempts to connect nodes i and j (args given as nodeId)
// calling the node's nodadapters Connect method
// connection is established (as if) the first node dials out to the other
func (self *Network) Connect(oneId, otherId *adapters.NodeId) error {
	conn, err := self.GetOrCreateConn(oneId, otherId)
	if err != nil {
		return err
	}
	if conn.Up {
		return fmt.Errorf("%v and %v already connected", oneId, otherId)
	}
	err = conn.nodesUp()
	if err != nil {
		return err
	}
	var rev bool
	if conn.One.NodeID != oneId.NodeID {
		rev = true
	}
	// if Connect is called because of external trigger, it needs to call
	// the actual adaptor's connect method
	// any other way of connection (like peerpool) will need to call back
	// to this method with connect = false to avoid infinite recursion
	// this is not relevant for nodes starting up (which can only be externally triggered)
	if rev {
		err = conn.other.na.Connect(oneId.Bytes())
	} else {
		err = conn.one.na.Connect(otherId.Bytes())
	}
	if err != nil {
		return err
	}
	return nil
	// return self.DidConnect(oneId, otherId)
}

// Disconnect(i, j) attempts to disconnect nodes i and j (args given as nodeId)
// calling the node's nodadapters Disconnect method
// sets the Conn model to Down
// the disconnect will be initiated (the connection is dropped by) the first node
// it errors if either of the nodes is down (or does not exist)
func (self *Network) Disconnect(oneId, otherId *adapters.NodeId, disconnect bool) error {
	conn := self.GetConn(oneId, otherId)
	if conn == nil {
		return fmt.Errorf("connection between %v and %v does not exist", oneId, otherId)
	}
	if !conn.Up {
		return fmt.Errorf("%v and %v already disconnected", oneId, otherId)
	}
	var rev bool
	if conn.One.NodeID != oneId.NodeID {
		rev = true
	}
	// if Disconnect is externally triggered one needs to call the actual
	// adapter's disconnect method
	if disconnect {
		var err error
		if rev {
			err = conn.other.na.Disconnect(oneId.Bytes())
		} else {
			err = conn.one.na.Disconnect(otherId.Bytes())
		}
		if err != nil {
			return err
		}
	}
	return nil
	// return self.DidDisconnect(oneId, otherId)
}

func (self *Network) DidConnect(one, other *adapters.NodeId) error {
	conn := self.GetConn(one, other)
	if conn == nil {
		return fmt.Errorf("connection between %v and %v does not exist", one, other)
	}
	if conn.Up {
		return fmt.Errorf("%v and %v already connected", one, other)
	}
	conn.Reverse = conn.One.NodeID != one.NodeID
	conn.Up = true
	// connection event posted
	self.events.Post(conn.event(true, conn.Reverse))
	return nil
}

func (self *Network) DidDisconnect(one, other *adapters.NodeId) error {
	conn := self.GetConn(one, other)
	if conn == nil {
		return fmt.Errorf("connection between %v and %v does not exist", one, other)
	}
	if !conn.Up {
		return fmt.Errorf("%v and %v already disconnected", one, other)
	}
	conn.Reverse = conn.One.NodeID != one.NodeID
	conn.Up = false
	self.events.Post(conn.event(false, conn.Reverse))
	return nil
}

// Send(senderid, receiverid) sends a message from one node to another
func (self *Network) Send(senderid, receiverid *adapters.NodeId, msgcode uint64, protomsg interface{}) {
	msg := &Msg{
		One:   senderid,
		Other: receiverid,
		Code:  msgcode,
	}
	//self.GetNode(senderid).na.(*adapters.SimNode).GetPeer(receiverid).SendMsg(msgcode, protomsg) // phew!
	self.events.Post(msg.event()) // should also include send status maybe
}

// GetNodeAdapter(id) returns the NodeAdapter for node with id
// returns nil if node does not exist
func (self *Network) GetNodeAdapter(id *adapters.NodeId) adapters.NodeAdapter {
	self.lock.Lock()
	defer self.lock.Unlock()
	node := self.getNode(id)
	if node == nil {
		return nil
	}
	return node.na
}

// GetNode retrieves the node model for the id given as arg
// returns nil if the node does not exist
func (self *Network) GetNode(id *adapters.NodeId) *Node {
	self.lock.Lock()
	defer self.lock.Unlock()
	return self.getNode(id)
}

func (self *Network) getNode(id *adapters.NodeId) *Node {
	i, found := self.nodeMap[id.NodeID]
	if !found {
		return nil
	}
	return self.Nodes[i]
}

// GetConn(i, j) retrieves the connectiton model for the connection between
// the order of nodes does not matter, i.e., GetConn(i,j) == GetConn(j, i)
// returns nil if the node does not exist
func (self *Network) GetConn(oneId, otherId *adapters.NodeId) *Conn {
	self.lock.Lock()
	defer self.lock.Unlock()
	return self.getConn(oneId, otherId)
}

// GetConn(i, j) retrieves the connectiton model for the connection between
// i and j, or creates a new one if it does not exist
// the order of nodes does not matter, i.e., GetConn(i,j) == GetConn(j, i)
func (self *Network) GetOrCreateConn(oneId, otherId *adapters.NodeId) (*Conn, error) {
	self.lock.Lock()
	defer self.lock.Unlock()
	conn := self.getConn(oneId, otherId)
	if conn != nil {
		return conn, nil
	}
	conn, err := self.newConn(oneId, otherId)
	if err != nil {
		return nil, err
	}
	label := ConnLabel(oneId, otherId)
	self.connMap[label] = len(self.Conns)
	self.Conns = append(self.Conns, conn)
	return conn, nil
}

func (self *Network) getConn(oneId, otherId *adapters.NodeId) *Conn {
	label := ConnLabel(oneId, otherId)
	i, found := self.connMap[label]
	if !found {
		return nil
	}
	return self.Conns[i]
}<|MERGE_RESOLUTION|>--- conflicted
+++ resolved
@@ -67,11 +67,7 @@
 			// GET /<networkId>/
 			Retrieve: &ResourceHandler{
 				Handle: func(msg interface{}, parent *ResourceController) (interface{}, error) {
-<<<<<<< HEAD
-					glog.V(logger.Debug).Infof("msg: %v", msg)
-=======
 					glog.V(logger.Detail).Infof("msg: %v", msg)
->>>>>>> 98f5fad5
 					cyConfig, ok := msg.(*CyConfig)
 					if ok {
 						glog.V(logger.Warn).Infof("journal: %v", journal)
@@ -351,11 +347,7 @@
 		}
 	}
 	node.Up = true
-<<<<<<< HEAD
-	glog.V(logger.Detail).Infof("started node %v: %v", id, node.Up)
-=======
 	glog.V(logger.Info).Infof("started node %v: %v", id, node.Up)
->>>>>>> 98f5fad5
 
 	self.events.Post(&NodeEvent{
 		Action: "up",
