// Copyright 2015 The go-ethereum Authors
// This file is part of go-ethereum.
//
// go-ethereum is free software: you can redistribute it and/or modify
// it under the terms of the GNU Lesser General Public License as published by
// the Free Software Foundation, either version 3 of the License, or
// (at your option) any later version.
//
// go-ethereum is distributed in the hope that it will be useful,
// but WITHOUT ANY WARRANTY; without even the implied warranty of
// MERCHANTABILITY or FITNESS FOR A PARTICULAR PURPOSE.  See the
// GNU Lesser General Public License for more details.
//
// You should have received a copy of the GNU Lesser General Public License
// along with go-ethereum.  If not, see <http://www.gnu.org/licenses/>.

package docserver

import (
	"fmt"
	"io/ioutil"
	"net/http"
	"path/filepath"

	"github.com/ethereum/go-ethereum/common"
	"github.com/ethereum/go-ethereum/crypto"
)

type DocServer struct {
	*http.Transport
	DocRoot string
	schemes []string
}

func New(docRoot string) (self *DocServer) {
	self = &DocServer{
		Transport: &http.Transport{},
		DocRoot:   docRoot,
		schemes:   []string{"file"},
	}
<<<<<<< HEAD
=======
	self.DocRoot = "/tmp/"
>>>>>>> a2333bcb
	self.RegisterProtocol("file", http.NewFileTransport(http.Dir(self.DocRoot)))
	return
}

// Clients should be reused instead of created as needed. Clients are safe for concurrent use by multiple goroutines.

// A Client is higher-level than a RoundTripper (such as Transport) and additionally handles HTTP details such as cookies and redirects.

func (self *DocServer) Client() *http.Client {
	return &http.Client{
		Transport: self,
	}
}

func (self *DocServer) RegisterScheme(scheme string, rt http.RoundTripper) {
	self.schemes = append(self.schemes, scheme)
	self.RegisterProtocol(scheme, rt)
}

func (self *DocServer) HasScheme(scheme string) bool {
	for _, s := range self.schemes {
		if s == scheme {
			return true
		}
	}
	return false
}

func (self *DocServer) GetAuthContent(uri string, hash common.Hash) (content []byte, err error) {
	// retrieve content
<<<<<<< HEAD
	url := uri
	fmt.Printf("uri: %v\n", url)
	content, err = self.Get(url, "")
=======
	content, err = self.Get(uri, "")
>>>>>>> a2333bcb
	if err != nil {
		return
	}

	// check hash to authenticate content
<<<<<<< HEAD
	hashbytes := crypto.Sha3(content)
	var chash common.Hash
	copy(chash[:], hashbytes)
	if chash != hash {
		content = nil
		err = fmt.Errorf("content hash mismatch")
=======
	chash := crypto.Sha3Hash(content)
	if chash != hash {
		content = nil
		err = fmt.Errorf("content hash mismatch %x != %x (exp)", hash[:], chash[:])
>>>>>>> a2333bcb
	}

	return

}

// Get(uri, path) downloads the document at uri, if path is non-empty it
// is interpreted as a filepath to which the contents are saved
func (self *DocServer) Get(uri, path string) (content []byte, err error) {
	// retrieve content
	resp, err := self.Client().Get(uri)

	defer func() {
		if resp != nil {
			resp.Body.Close()
		}
	}()
	if err != nil {
		return
	}
	content, err = ioutil.ReadAll(resp.Body)
	if err != nil {
		return
	}

	if path != "" {
		var abspath string
		abspath, err = filepath.Abs(path)
		ioutil.WriteFile(abspath, content, 0700)
	}

	return

}<|MERGE_RESOLUTION|>--- conflicted
+++ resolved
@@ -38,10 +38,7 @@
 		DocRoot:   docRoot,
 		schemes:   []string{"file"},
 	}
-<<<<<<< HEAD
-=======
 	self.DocRoot = "/tmp/"
->>>>>>> a2333bcb
 	self.RegisterProtocol("file", http.NewFileTransport(http.Dir(self.DocRoot)))
 	return
 }
@@ -72,31 +69,16 @@
 
 func (self *DocServer) GetAuthContent(uri string, hash common.Hash) (content []byte, err error) {
 	// retrieve content
-<<<<<<< HEAD
-	url := uri
-	fmt.Printf("uri: %v\n", url)
-	content, err = self.Get(url, "")
-=======
 	content, err = self.Get(uri, "")
->>>>>>> a2333bcb
 	if err != nil {
 		return
 	}
 
 	// check hash to authenticate content
-<<<<<<< HEAD
-	hashbytes := crypto.Sha3(content)
-	var chash common.Hash
-	copy(chash[:], hashbytes)
-	if chash != hash {
-		content = nil
-		err = fmt.Errorf("content hash mismatch")
-=======
 	chash := crypto.Sha3Hash(content)
 	if chash != hash {
 		content = nil
 		err = fmt.Errorf("content hash mismatch %x != %x (exp)", hash[:], chash[:])
->>>>>>> a2333bcb
 	}
 
 	return
