// Copyright 2015 The go-ethereum Authors
// This file is part of go-ethereum.
//
// go-ethereum is free software: you can redistribute it and/or modify
// it under the terms of the GNU Lesser General Public License as published by
// the Free Software Foundation, either version 3 of the License, or
// (at your option) any later version.
//
// go-ethereum is distributed in the hope that it will be useful,
// but WITHOUT ANY WARRANTY; without even the implied warranty of
// MERCHANTABILITY or FITNESS FOR A PARTICULAR PURPOSE.  See the
// GNU Lesser General Public License for more details.
//
// You should have received a copy of the GNU Lesser General Public License
// along with go-ethereum.  If not, see <http://www.gnu.org/licenses/>.

package api

import (
	"fmt"
	"io"
	"math/big"
	"os"
	"time"

	"github.com/ethereum/go-ethereum/common"
	"github.com/ethereum/go-ethereum/common/compiler"
	"github.com/ethereum/go-ethereum/common/docserver"
	"github.com/ethereum/go-ethereum/common/natspec"
	"github.com/ethereum/go-ethereum/common/registrar"
	"github.com/ethereum/go-ethereum/core"
	"github.com/ethereum/go-ethereum/core/types"
	"github.com/ethereum/go-ethereum/crypto"
	"github.com/ethereum/go-ethereum/eth"
	"github.com/ethereum/go-ethereum/logger/glog"
	"github.com/ethereum/go-ethereum/rlp"
	"github.com/ethereum/go-ethereum/rpc/codec"
	"github.com/ethereum/go-ethereum/rpc/comms"
	"github.com/ethereum/go-ethereum/rpc/shared"
	"github.com/ethereum/go-ethereum/xeth"
)

const (
	AdminApiversion = "1.0"
	importBatchSize = 2500
)

var (
	// mapping between methods and handlers
	AdminMapping = map[string]adminhandler{
		"admin_addPeer":            (*adminApi).AddPeer,
		"admin_peers":              (*adminApi).Peers,
		"admin_nodeInfo":           (*adminApi).NodeInfo,
		"admin_exportChain":        (*adminApi).ExportChain,
		"admin_importChain":        (*adminApi).ImportChain,
		"admin_verbosity":          (*adminApi).Verbosity,
		"admin_chainSyncStatus":    (*adminApi).ChainSyncStatus,
		"admin_setSolc":            (*adminApi).SetSolc,
		"admin_datadir":            (*adminApi).DataDir,
		"admin_startRPC":           (*adminApi).StartRPC,
		"admin_stopRPC":            (*adminApi).StopRPC,
		"admin_setGlobalRegistrar": (*adminApi).SetGlobalRegistrar,
		"admin_setHashReg":         (*adminApi).SetHashReg,
		"admin_setUrlHint":         (*adminApi).SetUrlHint,
		"admin_saveInfo":           (*adminApi).SaveInfo,
		"admin_register":           (*adminApi).Register,
		"admin_registerUrl":        (*adminApi).RegisterUrl,
		"admin_startNatSpec":       (*adminApi).StartNatSpec,
		"admin_stopNatSpec":        (*adminApi).StopNatSpec,
		"admin_getContractInfo":    (*adminApi).GetContractInfo,
		"admin_httpGet":            (*adminApi).HttpGet,
		"admin_sleepBlocks":        (*adminApi).SleepBlocks,
		"admin_sleep":              (*adminApi).Sleep,
	}
)

// admin callback handler
type adminhandler func(*adminApi, *shared.Request) (interface{}, error)

// admin api provider
type adminApi struct {
	xeth     *xeth.XEth
	ethereum *eth.Ethereum
	codec    codec.Codec
	coder    codec.ApiCoder
	ds       *docserver.DocServer
}

// create a new admin api instance
func NewAdminApi(xeth *xeth.XEth, ethereum *eth.Ethereum, codec codec.Codec) *adminApi {
	return &adminApi{
		xeth:     xeth,
		ethereum: ethereum,
		codec:    codec,
		coder:    codec.New(nil),
		ds:       docserver.New("/"),
	}
}

// collection with supported methods
func (self *adminApi) Methods() []string {
	methods := make([]string, len(AdminMapping))
	i := 0
	for k := range AdminMapping {
		methods[i] = k
		i++
	}
	return methods
}

// Execute given request
func (self *adminApi) Execute(req *shared.Request) (interface{}, error) {
	if callback, ok := AdminMapping[req.Method]; ok {
		return callback(self, req)
	}

	return nil, &shared.NotImplementedError{req.Method}
}

func (self *adminApi) Name() string {
	return shared.AdminApiName
}

func (self *adminApi) ApiVersion() string {
	return AdminApiversion
}

func (self *adminApi) AddPeer(req *shared.Request) (interface{}, error) {
	args := new(AddPeerArgs)
	if err := self.coder.Decode(req.Params, &args); err != nil {
		return nil, shared.NewDecodeParamError(err.Error())
	}

	err := self.ethereum.AddPeer(args.Url)
	if err == nil {
		return true, nil
	}
	return false, err
}

func (self *adminApi) Peers(req *shared.Request) (interface{}, error) {
	return self.ethereum.PeersInfo(), nil
}

func (self *adminApi) NodeInfo(req *shared.Request) (interface{}, error) {
	return self.ethereum.NodeInfo(), nil
}

func (self *adminApi) DataDir(req *shared.Request) (interface{}, error) {
	return self.ethereum.DataDir, nil
}

func hasAllBlocks(chain *core.ChainManager, bs []*types.Block) bool {
	for _, b := range bs {
		if !chain.HasBlock(b.Hash()) {
			return false
		}
	}
	return true
}

func (self *adminApi) ImportChain(req *shared.Request) (interface{}, error) {
	args := new(ImportExportChainArgs)
	if err := self.coder.Decode(req.Params, &args); err != nil {
		return nil, shared.NewDecodeParamError(err.Error())
	}

	fh, err := os.Open(args.Filename)
	if err != nil {
		return false, err
	}
	defer fh.Close()
	stream := rlp.NewStream(fh, 0)

	// Run actual the import.
	blocks := make(types.Blocks, importBatchSize)
	n := 0
	for batch := 0; ; batch++ {

		i := 0
		for ; i < importBatchSize; i++ {
			var b types.Block
			if err := stream.Decode(&b); err == io.EOF {
				break
			} else if err != nil {
				return false, fmt.Errorf("at block %d: %v", n, err)
			}
			blocks[i] = &b
			n++
		}
		if i == 0 {
			break
		}
		// Import the batch.
		if hasAllBlocks(self.ethereum.ChainManager(), blocks[:i]) {
			continue
		}
		if _, err := self.ethereum.ChainManager().InsertChain(blocks[:i]); err != nil {
			return false, fmt.Errorf("invalid block %d: %v", n, err)
		}
	}
	return true, nil
}

func (self *adminApi) ExportChain(req *shared.Request) (interface{}, error) {
	args := new(ImportExportChainArgs)
	if err := self.coder.Decode(req.Params, &args); err != nil {
		return nil, shared.NewDecodeParamError(err.Error())
	}

	fh, err := os.OpenFile(args.Filename, os.O_CREATE|os.O_WRONLY|os.O_TRUNC, os.ModePerm)
	if err != nil {
		return false, err
	}
	defer fh.Close()
	if err := self.ethereum.ChainManager().Export(fh); err != nil {
		return false, err
	}

	return true, nil
}

func (self *adminApi) Verbosity(req *shared.Request) (interface{}, error) {
	args := new(VerbosityArgs)
	if err := self.coder.Decode(req.Params, &args); err != nil {
		return nil, shared.NewDecodeParamError(err.Error())
	}

	glog.SetV(args.Level)
	return true, nil
}

func (self *adminApi) ChainSyncStatus(req *shared.Request) (interface{}, error) {
	pending, cached, importing, estimate := self.ethereum.Downloader().Stats()

	return map[string]interface{}{
		"blocksAvailable":        pending,
		"blocksWaitingForImport": cached,
		"importing":              importing,
		"estimate":               estimate.String(),
	}, nil
}

func (self *adminApi) SetSolc(req *shared.Request) (interface{}, error) {
	args := new(SetSolcArgs)
	if err := self.coder.Decode(req.Params, &args); err != nil {
		return nil, shared.NewDecodeParamError(err.Error())
	}

	solc, err := self.xeth.SetSolc(args.Path)
	if err != nil {
		return nil, err
	}
	return solc.Info(), nil
}

func (self *adminApi) StartRPC(req *shared.Request) (interface{}, error) {
	args := new(StartRPCArgs)
	if err := self.coder.Decode(req.Params, &args); err != nil {
		return nil, shared.NewDecodeParamError(err.Error())
	}

	cfg := comms.HttpConfig{
		ListenAddress: args.ListenAddress,
		ListenPort:    args.ListenPort,
		CorsDomain:    args.CorsDomain,
	}

	apis, err := ParseApiString(args.Apis, self.codec, self.xeth, self.ethereum)
	if err != nil {
		return false, err
	}

	err = comms.StartHttp(cfg, self.codec, Merge(apis...))
	if err == nil {
		return true, nil
	}
	return false, err
}

func (self *adminApi) StopRPC(req *shared.Request) (interface{}, error) {
	comms.StopHttp()
	return true, nil
}

func (self *adminApi) SleepBlocks(req *shared.Request) (interface{}, error) {
	args := new(SleepBlocksArgs)
	if err := self.coder.Decode(req.Params, &args); err != nil {
		return nil, shared.NewDecodeParamError(err.Error())
	}
	var timer <-chan time.Time
	var height *big.Int
	var err error
	if args.Timeout > 0 {
		timer = time.NewTimer(time.Duration(args.Timeout) * time.Second).C
	}

	height = new(big.Int).Add(self.xeth.CurrentBlock().Number(), big.NewInt(args.N))
	height, err = sleepBlocks(self.xeth.UpdateState(), height, timer)
	if err != nil {
		return nil, err
	}
	return height.Uint64(), nil
}

func sleepBlocks(wait chan *big.Int, height *big.Int, timer <-chan time.Time) (newHeight *big.Int, err error) {
	wait <- height
	select {
	case <-timer:
		// if times out make sure the xeth loop does not block
		go func() {
			select {
			case wait <- nil:
			case <-wait:
			}
		}()
		return nil, fmt.Errorf("timeout")
	case newHeight = <-wait:
	}
	return
}

func (self *adminApi) Sleep(req *shared.Request) (interface{}, error) {
	args := new(SleepArgs)
	if err := self.coder.Decode(req.Params, &args); err != nil {
		return nil, shared.NewDecodeParamError(err.Error())
	}
	time.Sleep(time.Duration(args.S) * time.Second)
	return nil, nil
}

func (self *adminApi) SetGlobalRegistrar(req *shared.Request) (interface{}, error) {
	args := new(SetGlobalRegistrarArgs)
	if err := self.coder.Decode(req.Params, &args); err != nil {
		return nil, shared.NewDecodeParamError(err.Error())
	}

	sender := common.HexToAddress(args.ContractAddress)

	reg := registrar.New(self.xeth)
<<<<<<< HEAD
	err := reg.SetGlobalRegistrar(args.NameReg, sender)
=======
	txhash, err := reg.SetGlobalRegistrar(args.NameReg, sender)
>>>>>>> a2333bcb
	if err != nil {
		return false, err
	}

<<<<<<< HEAD
	return registrar.GlobalRegistrarAddr, nil
=======
	return txhash, nil
>>>>>>> a2333bcb
}

func (self *adminApi) SetHashReg(req *shared.Request) (interface{}, error) {
	args := new(SetHashRegArgs)
	if err := self.coder.Decode(req.Params, &args); err != nil {
		return nil, shared.NewDecodeParamError(err.Error())
	}

	reg := registrar.New(self.xeth)
	sender := common.HexToAddress(args.Sender)
<<<<<<< HEAD
	err := reg.SetHashReg(args.HashReg, sender)
=======
	txhash, err := reg.SetHashReg(args.HashReg, sender)
>>>>>>> a2333bcb
	if err != nil {
		return false, err
	}

<<<<<<< HEAD
	return registrar.HashRegAddr, nil
=======
	return txhash, nil
>>>>>>> a2333bcb
}

func (self *adminApi) SetUrlHint(req *shared.Request) (interface{}, error) {
	args := new(SetUrlHintArgs)
	if err := self.coder.Decode(req.Params, &args); err != nil {
		return nil, shared.NewDecodeParamError(err.Error())
	}

	urlHint := args.UrlHint
	sender := common.HexToAddress(args.Sender)

	reg := registrar.New(self.xeth)
<<<<<<< HEAD
	err := reg.SetUrlHint(urlHint, sender)
=======
	txhash, err := reg.SetUrlHint(urlHint, sender)
>>>>>>> a2333bcb
	if err != nil {
		return nil, err
	}

<<<<<<< HEAD
	return registrar.UrlHintAddr, nil
=======
	return txhash, nil
>>>>>>> a2333bcb
}

func (self *adminApi) SaveInfo(req *shared.Request) (interface{}, error) {
	args := new(SaveInfoArgs)
	if err := self.coder.Decode(req.Params, &args); err != nil {
		return nil, shared.NewDecodeParamError(err.Error())
	}

	contenthash, err := compiler.SaveInfo(&args.ContractInfo, args.Filename)
	if err != nil {
		return nil, err
	}

	return contenthash.Hex(), nil
}

func (self *adminApi) Register(req *shared.Request) (interface{}, error) {
	args := new(RegisterArgs)
	if err := self.coder.Decode(req.Params, &args); err != nil {
		return nil, shared.NewDecodeParamError(err.Error())
	}

	sender := common.HexToAddress(args.Sender)
	// sender and contract address are passed as hex strings
	codeb := self.xeth.CodeAtBytes(args.Address)
	codeHash := common.BytesToHash(crypto.Sha3(codeb))
	contentHash := common.HexToHash(args.ContentHashHex)
	registry := registrar.New(self.xeth)

	_, err := registry.SetHashToHash(sender, codeHash, contentHash)
	if err != nil {
		return false, err
	}

	return true, nil
}

func (self *adminApi) RegisterUrl(req *shared.Request) (interface{}, error) {
	args := new(RegisterUrlArgs)
	if err := self.coder.Decode(req.Params, &args); err != nil {
		return nil, shared.NewDecodeParamError(err.Error())
	}

	sender := common.HexToAddress(args.Sender)
	registry := registrar.New(self.xeth)
	_, err := registry.SetUrlToHash(sender, common.HexToHash(args.ContentHash), args.Url)
	if err != nil {
		return false, err
	}

	return true, nil
}

func (self *adminApi) StartNatSpec(req *shared.Request) (interface{}, error) {
	self.ethereum.NatSpec = true
	return true, nil
}

func (self *adminApi) StopNatSpec(req *shared.Request) (interface{}, error) {
	self.ethereum.NatSpec = false
	return true, nil
}

func (self *adminApi) GetContractInfo(req *shared.Request) (interface{}, error) {
	args := new(GetContractInfoArgs)
	if err := self.coder.Decode(req.Params, &args); err != nil {
		return nil, shared.NewDecodeParamError(err.Error())
	}

	infoDoc, err := natspec.FetchDocsForContract(args.Contract, self.xeth, self.ds)
	if err != nil {
		return nil, err
	}

	var info interface{}
	err = self.coder.Decode(infoDoc, &info)
	if err != nil {
		return nil, err
	}

	return info, nil
}

func (self *adminApi) HttpGet(req *shared.Request) (interface{}, error) {
	args := new(HttpGetArgs)
	if err := self.coder.Decode(req.Params, &args); err != nil {
		return nil, shared.NewDecodeParamError(err.Error())
	}

	resp, err := self.ds.Get(args.Uri, args.Path)
	if err != nil {
		return nil, err
	}

	return string(resp), nil
}<|MERGE_RESOLUTION|>--- conflicted
+++ resolved
@@ -338,20 +338,12 @@
 	sender := common.HexToAddress(args.ContractAddress)
 
 	reg := registrar.New(self.xeth)
-<<<<<<< HEAD
-	err := reg.SetGlobalRegistrar(args.NameReg, sender)
-=======
 	txhash, err := reg.SetGlobalRegistrar(args.NameReg, sender)
->>>>>>> a2333bcb
-	if err != nil {
-		return false, err
-	}
-
-<<<<<<< HEAD
-	return registrar.GlobalRegistrarAddr, nil
-=======
+	if err != nil {
+		return false, err
+	}
+
 	return txhash, nil
->>>>>>> a2333bcb
 }
 
 func (self *adminApi) SetHashReg(req *shared.Request) (interface{}, error) {
@@ -362,20 +354,12 @@
 
 	reg := registrar.New(self.xeth)
 	sender := common.HexToAddress(args.Sender)
-<<<<<<< HEAD
-	err := reg.SetHashReg(args.HashReg, sender)
-=======
 	txhash, err := reg.SetHashReg(args.HashReg, sender)
->>>>>>> a2333bcb
-	if err != nil {
-		return false, err
-	}
-
-<<<<<<< HEAD
-	return registrar.HashRegAddr, nil
-=======
+	if err != nil {
+		return false, err
+	}
+
 	return txhash, nil
->>>>>>> a2333bcb
 }
 
 func (self *adminApi) SetUrlHint(req *shared.Request) (interface{}, error) {
@@ -388,20 +372,12 @@
 	sender := common.HexToAddress(args.Sender)
 
 	reg := registrar.New(self.xeth)
-<<<<<<< HEAD
-	err := reg.SetUrlHint(urlHint, sender)
-=======
 	txhash, err := reg.SetUrlHint(urlHint, sender)
->>>>>>> a2333bcb
-	if err != nil {
-		return nil, err
-	}
-
-<<<<<<< HEAD
-	return registrar.UrlHintAddr, nil
-=======
+	if err != nil {
+		return nil, err
+	}
+
 	return txhash, nil
->>>>>>> a2333bcb
 }
 
 func (self *adminApi) SaveInfo(req *shared.Request) (interface{}, error) {
