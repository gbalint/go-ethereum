--- conflicted
+++ resolved
@@ -566,44 +566,36 @@
 		batchC := s.batchC
 		go func() {
 			<-batchC
-<<<<<<< HEAD
-			close(chunk.dbStored)
+			chunk.markAsStored()
 			// func() {
 			// 	defer func() {
 			// 		if err := recover(); err != nil {
 			// 			log.Error("ldbstore.put panic (go)", "key", chunk.Key, "err", err)
 			// 		}
 			// 	}()
-			// 	close(chunk.dbStored)
+			// 	chunk.markAsStored()
 			// 	if chunk.ReqC != nil {
 			// 		close(chunk.ReqC)
 			// 	}
 			// }()
 			log.Info("ldbstore.put success (go)", "key", chunk.Key)
-=======
-			chunk.markAsStored()
->>>>>>> 6d182b8b
 		}()
 	} else {
 		log.Trace("ldbstore.put: chunk already exists, only update access", "key", chunk.Key)
 		decodeIndex(idata, &index)
-<<<<<<< HEAD
-		close(chunk.dbStored)
+		chunk.markAsStored()
 		// func() {
 		// 	defer func() {
 		// 		if err := recover(); err != nil {
 		// 			log.Error("ldbstore.put panic", "key", chunk.Key, "err", err)
 		// 		}
 		// 	}()
-		// 	close(chunk.dbStored)
+		// 	chunk.markAsStored()
 		// 	if chunk.ReqC != nil {
 		// 		close(chunk.ReqC)
 		// 	}
 		// }()
 		log.Info("ldbstore.put success", "key", chunk.Key)
-=======
-		chunk.markAsStored()
->>>>>>> 6d182b8b
 	}
 	index.Access = s.accessCnt
 	s.accessCnt++
