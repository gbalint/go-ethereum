package storage

import (
	"context"
	"encoding/binary"
	"fmt"
	"math/big"
	"path/filepath"
	"sync"
	"time"

	"golang.org/x/net/idna"

	"github.com/ethereum/go-ethereum/common"
	"github.com/ethereum/go-ethereum/core/types"
	"github.com/ethereum/go-ethereum/crypto"
	"github.com/ethereum/go-ethereum/log"
)

const (
	signatureLength     = 65
	indexSize           = 16
	DbDirName           = "resource"
	chunkSize           = 4096 // temporary until we implement DPA in the resourcehandler
	defaultStoreTimeout = 4000 * time.Millisecond
	hasherCount         = 8
)

type ResourceError struct {
	code int
	err  string
}

func (e *ResourceError) Error() string {
	return e.err
}

func (e *ResourceError) Code() int {
	return e.code
}

func NewResourceError(code int, s string) error {
	if code < 0 || code >= ErrCnt {
		panic("no such error code!")
	}
	r := &ResourceError{
<<<<<<< HEAD
		err: s,
	}
	switch code {
	case ErrNotFound, ErrIO, ErrUnauthorized, ErrInvalidValue, ErrDataOverflow, ErrNothingToReturn, ErrInvalidSignature, ErrNotSynced:
		r.code = code
=======
		err:  s,
		code: code,
>>>>>>> a1a18388
	}
	return r
}

type Signature [signatureLength]byte

type SignFunc func(common.Hash) (Signature, error)

type nameHashFunc func(string) common.Hash

// Encapsulates an specific resource update. When synced it contains the most recent
// version of the resource update data.
type resource struct {
	name       *string
	nameHash   common.Hash
	startBlock uint64
	lastPeriod uint32
	lastKey    Key
	frequency  uint64
	version    uint32
	data       []byte
	updated    time.Time
}

// TODO Expire content after a defined period (to force resync)
func (self *resource) isSynced() bool {
	return !self.updated.IsZero()
}

func (self *resource) NameHash() common.Hash {
	return self.nameHash
}

// Implement to activate validation of resource updates
// Specifically signing data and verification of signatures
type ResourceValidator interface {
	hashSize() int
	checkAccess(string, common.Address) (bool, error)
	nameHash(string) common.Hash         // nameHashFunc
	sign(common.Hash) (Signature, error) // SignFunc
}

type ethApi interface {
	HeaderByNumber(context.Context, *big.Int) (*types.Header, error)
}

// Mutable resource is an entity which allows updates to a resource
// without resorting to ENS on each update.
// The update scheme is built on swarm chunks with chunk keys following
// a predictable, versionable pattern.
//
// Updates are defined to be periodic in nature, where periods are
// expressed in terms of number of blocks.
//
// The root entry of a mutable resource is tied to a unique identifier,
// typically - but not necessarily - an ens name.  The identifier must be
// an valid IDNA string. It also contains the block number
// when the resource update was first registered, and
// the block frequency with which the resource will be updated, both of
// which are stored as little-endian uint64 values in the database (for a
// total of 16 bytes).

// The root entry tells the requester from when the mutable resource was
// first added (block number) and in which block number to look for the
// actual updates. Thus, a resource update for identifier "føø.bar"
// starting at block 4200 with frequency 42 will have updates on block 4242,
// 4284, 4326 and so on.
//
// Note that the root entry is not required for the resource update scheme to
// work. A normal chunk of the blocknumber/frequency data can also be created,
// and pointed to by an external resource (ENS or manifest entry)
//
// Actual data updates are also made in the form of swarm chunks. The keys
// of the updates are the hash of a concatenation of properties as follows:
//
// sha256(period|version|namehash)
//
// The period is (currentblock - startblock) / frequency
//
// Using our previous example, this means that a period 3 will have 4326 as
// the block number.
//
// If more than one update is made to the same block number, incremental
// version numbers are used successively.
//
// A lookup agent need only know the identifier name in order to get the versions
//
// the resourcedata is:
// headerlength|period|version|identifier|data
//
// if a validator is active, the chunk data is:
// sign(resourcedata)|resourcedata
// otherwise, the chunk data is the same as the resourcedata
//
// headerlength is a 16 bit value containing the byte length of period|version|name
// period and version are both 32 bit values. name can have arbitrary length
//
// NOTE: the following is yet to be implemented
// The resource update chunks will be stored in the swarm, but receive special
// treatment as their keys do not validate as hashes of their data. They are also
// stored using a separate store, and forwarding/syncing protocols carry per-chunk
// flags to tell whether the chunk can be validated or not; if not it is to be
// treated as a resource update chunk.
//
// TODO: Include modtime in chunk data + signature
type ResourceHandler struct {
	ChunkStore
	validator    ResourceValidator
	ethClient    ethApi
	resources    map[string]*resource
	hashPool     sync.Pool
	resourceLock sync.RWMutex
	nameHash     nameHashFunc
	storeTimeout time.Duration
}

// Create or open resource update chunk store
<<<<<<< HEAD
//
// If validator is nil, signature and access validation will be deactivated
func NewResourceHandler(datadir string, cloudStore CloudStore, ethClient ethApi, validator ResourceValidator) (*ResourceHandler, error) {

	hashfunc := MakeHashFunc(SHA3Hash)

	path := filepath.Join(datadir, DbDirName)
	dbStore, err := NewDbStore(datadir, hashfunc, singletonSwarmDbCapacity, 0)
	if err != nil {
		return nil, NewResourceError(ErrIO, fmt.Sprintf("datastore failed to initialize: %v", err))
	}
	localStore := &LocalStore{
		memStore: NewMemStore(dbStore, singletonSwarmDbCapacity),
		DbStore:  dbStore,
	}

=======
func NewResourceHandler(hasher SwarmHasher, chunkStore ChunkStore, ethClient ethApi, validator ResourceValidator) (*ResourceHandler, error) {
>>>>>>> a1a18388
	rh := &ResourceHandler{
		ChunkStore:   chunkStore,
		ethClient:    ethClient,
		resources:    make(map[string]*resource),
		validator:    validator,
		storeTimeout: defaultStoreTimeout,
		hashPool: sync.Pool{
			New: func() interface{} {
				return MakeHashFunc(SHA3Hash)()
			},
		},
	}

	if rh.validator != nil {
		rh.nameHash = rh.validator.nameHash
	} else {
		rh.nameHash = func(name string) common.Hash {
			hasher := rh.hashPool.Get().(SwarmHash)
			defer rh.hashPool.Put(hasher)
			hasher.Reset()
			hasher.Write([]byte(name))
			hashval := common.BytesToHash(hasher.Sum(nil))
			log.Debug("generic namehasher", "name", name, "hash", hashval)
			return hashval
		}
	}

	for i := 0; i < hasherCount; i++ {
		hashfunc := MakeHashFunc(SHA3Hash)()
		rh.hashPool.Put(hashfunc)
	}

	return rh, nil
}

func (self *ResourceHandler) IsValidated() bool {
	return self.validator == nil
}

func (self *ResourceHandler) HashSize() int {
	return self.validator.hashSize()
}

// get data from current resource

func (self *ResourceHandler) GetContent(name string) (Key, []byte, error) {
	rsrc := self.getResource(name)
	if rsrc == nil || !rsrc.isSynced() {
		return nil, nil, NewResourceError(ErrNotFound, "Resource does not exist or is not synced")
	}
	return rsrc.lastKey, rsrc.data, nil
}

func (self *ResourceHandler) GetLastPeriod(name string) (uint32, error) {
	rsrc := self.getResource(name)

	if rsrc == nil || !rsrc.isSynced() {
		return 0, NewResourceError(ErrNotFound, "Resource does not exist or is not synced")
	}
	return rsrc.lastPeriod, nil
}

func (self *ResourceHandler) GetVersion(name string) (uint32, error) {
	rsrc := self.getResource(name)
	if rsrc == nil {
		return 0, NewResourceError(ErrNotFound, "Resource does not exist")
	} else if !rsrc.isSynced() {
		return 0, NewResourceError(ErrNotSynced, "Resource is not synced")
	}
	return rsrc.version, nil
}

// \TODO should be hashsize * branches from the chosen chunker, implement with dpa
func (self *ResourceHandler) chunkSize() int64 {
	return chunkSize
}

// Creates a new root entry for a mutable resource identified by `name` with the specified `frequency`.
//
// The signature data should match the hash of the idna-converted name by the validator's namehash function, NOT the raw name bytes.
//
// The start block of the resource update will be the actual current block height of the connected network.
func (self *ResourceHandler) NewResource(ctx context.Context, name string, frequency uint64) (*resource, error) {

	// frequency 0 is invalid
	if frequency == 0 {
		return nil, NewResourceError(ErrInvalidValue, "Frequency cannot be 0")
	}

	if !isSafeName(name) {
		return nil, NewResourceError(ErrInvalidValue, fmt.Sprintf("Invalid name: '%s'", name))
	}

	nameHash := self.nameHash(name)

	if self.validator != nil {
		signature, err := self.validator.sign(nameHash)
		if err != nil {
			return nil, NewResourceError(ErrInvalidSignature, fmt.Sprintf("Sign fail: %v", err))
		}
		addr, err := getAddressFromDataSig(nameHash, signature)
		if err != nil {
			return nil, NewResourceError(ErrInvalidSignature, fmt.Sprintf("Retrieve address from signature fail: %v", err))
		}
		ok, err := self.validator.checkAccess(name, addr)
		if err != nil {
			return nil, err
		} else if !ok {
			return nil, NewResourceError(ErrUnauthorized, fmt.Sprintf("Not owner of '%s'", name))
		}
	}

	// get our blockheight at this time
	currentblock, err := self.getBlock(ctx)
	if err != nil {
		return nil, err
	}

	// chunk with key equal to namehash points to data of first blockheight + update frequency
	// from this we know from what blockheight we should look for updates, and how often
	chunk := NewChunk(Key(nameHash.Bytes()), nil)
	chunk.SData = make([]byte, indexSize)

	val := make([]byte, 8)
	binary.LittleEndian.PutUint64(val, currentblock)
	copy(chunk.SData[:8], val)
	binary.LittleEndian.PutUint64(val, frequency)
	copy(chunk.SData[8:], val)
	self.Put(chunk)
	log.Debug("new resource", "name", name, "key", nameHash, "startBlock", currentblock, "frequency", frequency)

	rsrc := &resource{
		name:       &name,
		nameHash:   nameHash,
		startBlock: currentblock,
		frequency:  frequency,
		updated:    time.Now(),
	}
	self.setResource(name, rsrc)

	return rsrc, nil
}

// Searches and retrieves the specific version of the resource update identified by `name`
// at the specific block height
//
//
// If refresh is set to true, the resource data will be reloaded from the resource update
// root chunk.
// It is the callers responsibility to make sure that this chunk exists (if the resource
// update root data was retrieved externally, it typically doesn't)
//
//
func (self *ResourceHandler) LookupVersionByName(ctx context.Context, name string, period uint32, version uint32, refresh bool) (*resource, error) {
	return self.LookupVersion(ctx, self.nameHash(name), name, period, version, refresh)
}

func (self *ResourceHandler) LookupVersion(ctx context.Context, nameHash common.Hash, name string, period uint32, version uint32, refresh bool) (*resource, error) {
	rsrc, err := self.loadResource(nameHash, name, refresh)
	if err != nil {
		return nil, err
	}
	return self.lookup(rsrc, period, version, refresh)
}

// Retrieves the latest version of the resource update identified by `name`
// at the specified block height
//
// If an update is found, version numbers are iterated until failure, and the last
// successfully retrieved version is copied to the corresponding resources map entry
// and returned.
//
// See also (*ResourceHandler).LookupVersion
func (self *ResourceHandler) LookupHistoricalByName(ctx context.Context, name string, period uint32, refresh bool) (*resource, error) {
	return self.LookupHistorical(ctx, self.nameHash(name), name, period, refresh)
}

func (self *ResourceHandler) LookupHistorical(ctx context.Context, nameHash common.Hash, name string, period uint32, refresh bool) (*resource, error) {
	rsrc, err := self.loadResource(nameHash, name, refresh)
	if err != nil {
		return nil, err
	}
	return self.lookup(rsrc, period, 0, refresh)
}

// Retrieves the latest version of the resource update identified by `name`
// at the next update block height
//
// It starts at the next period after the current block height, and upon failure
// tries the corresponding keys of each previous period until one is found
// (or startBlock is reached, in which case there are no updates).
//
// Version iteration is done as in (*ResourceHandler).LookupHistorical
//
// See also (*ResourceHandler).LookupHistorical
func (self *ResourceHandler) LookupLatestByName(ctx context.Context, name string, refresh bool) (*resource, error) {
	return self.LookupLatest(ctx, self.nameHash(name), name, refresh)
}

func (self *ResourceHandler) LookupLatest(ctx context.Context, nameHash common.Hash, name string, refresh bool) (*resource, error) {

	// get our blockheight at this time and the next block of the update period
	rsrc, err := self.loadResource(nameHash, name, refresh)
	if err != nil {
		return nil, err
	}
	currentblock, err := self.getBlock(ctx)
	if err != nil {
		return nil, err
	}
	nextperiod := getNextPeriod(rsrc.startBlock, currentblock, rsrc.frequency)
	return self.lookup(rsrc, nextperiod, 0, refresh)
}

// base code for public lookup methods
func (self *ResourceHandler) lookup(rsrc *resource, period uint32, version uint32, refresh bool) (*resource, error) {

	if period == 0 {
		return nil, NewResourceError(ErrInvalidValue, "period must be >0")
	}

	// start from the last possible block period, and iterate previous ones until we find a match
	// if we hit startBlock we're out of options
	var specificversion bool
	if version > 0 {
		specificversion = true
	} else {
		version = 1
	}

	for period > 0 {
		key := self.resourceHash(period, version, rsrc.nameHash)
		chunk, err := self.Get(key)
		if err == nil {
			if specificversion {
				return self.updateResourceIndex(rsrc, chunk)
			}
			// check if we have versions > 1. If a version fails, the previous version is used and returned.
			log.Trace("rsrc update version 1 found, checking for version updates", "period", period, "key", key)
			for {
				newversion := version + 1
				key := self.resourceHash(period, newversion, rsrc.nameHash)
				newchunk, err := self.Get(key)
				if err != nil {
					return self.updateResourceIndex(rsrc, chunk)
				}
				log.Trace("version update found, checking next", "version", version, "period", period, "key", key)
				chunk = newchunk
				version = newversion
			}
		}
		log.Trace("rsrc update not found, checking previous period", "period", period, "key", key)
		period--
	}
	return nil, NewResourceError(ErrNotFound, "no updates found")
}

// load existing mutable resource into resource struct
func (self *ResourceHandler) loadResource(nameHash common.Hash, name string, refresh bool) (*resource, error) {

	if name == "" {
		name = nameHash.Hex()
	}

	// if the resource is not known to this session we must load it
	// if refresh is set, we force load
	rsrc := self.getResource(name)
	if rsrc == nil || refresh {
		rsrc = &resource{}
		// make sure our name is safe to use
		if !isSafeName(name) {
			return nil, NewResourceError(ErrInvalidValue, fmt.Sprintf("Invalid name '%s'", name))
		}
		rsrc.name = &name
		rsrc.nameHash = nameHash

		// get the root info chunk and update the cached value
		chunk, err := self.Get(Key(rsrc.nameHash[:]))
		if err != nil {
			return nil, err
		}

		// minimum sanity check for chunk data
		if len(chunk.SData) != indexSize {
			return nil, NewResourceError(ErrNothingToReturn, fmt.Sprintf("Invalid chunk length %d, should be %d", len(chunk.SData), indexSize))
		}
		rsrc.startBlock = binary.LittleEndian.Uint64(chunk.SData[:8])
		rsrc.frequency = binary.LittleEndian.Uint64(chunk.SData[8:])
	} else {
		rsrc.name = self.resources[name].name
		rsrc.nameHash = self.resources[name].nameHash
		rsrc.startBlock = self.resources[name].startBlock
		rsrc.frequency = self.resources[name].frequency
	}
	return rsrc, nil
}

// update mutable resource index map with specified content
func (self *ResourceHandler) updateResourceIndex(rsrc *resource, chunk *Chunk) (*resource, error) {

	// retrieve metadata from chunk data and check that it matches this mutable resource
	signature, period, version, name, data, err := self.parseUpdate(chunk.SData)
	if *rsrc.name != name {
		return nil, NewResourceError(ErrNothingToReturn, fmt.Sprintf("Update belongs to '%s', but have '%s'", name, *rsrc.name))
	}
	log.Trace("update", "name", *rsrc.name, "rootkey", rsrc.nameHash, "updatekey", chunk.Key, "period", period, "version", version)
	// only check signature if validator is present
	if self.validator != nil {
		digest := self.keyDataHash(chunk.Key, data)
		_, err = getAddressFromDataSig(digest, *signature)
		if err != nil {
			return nil, NewResourceError(ErrUnauthorized, fmt.Sprintf("Invalid signature: %v", err))
		}
	}

	// update our rsrcs entry map
	rsrc.lastKey = chunk.Key
	rsrc.lastPeriod = period
	rsrc.version = version
	rsrc.updated = time.Now()
	rsrc.data = make([]byte, len(data))
	copy(rsrc.data, data)
	log.Debug("Resource synced", "name", *rsrc.name, "key", chunk.Key, "period", rsrc.lastPeriod, "version", rsrc.version)
	self.setResource(*rsrc.name, rsrc)
	return rsrc, nil
}

// retrieve update metadata from chunk data
// mirrors newUpdateChunk()
func (self *ResourceHandler) parseUpdate(chunkdata []byte) (*Signature, uint32, uint32, string, []byte, error) {
	cursor := 0
	headerlength := binary.LittleEndian.Uint16(chunkdata[cursor : cursor+2])
	cursor += 2
	datalength := binary.LittleEndian.Uint16(chunkdata[cursor : cursor+2])
	if int(headerlength+datalength+4) > len(chunkdata) {
		return nil, 0, 0, "", nil, NewResourceError(ErrNothingToReturn, fmt.Sprintf("Reported headerlength %d + datalength %d longer than actual chunk data length %d", headerlength, datalength, len(chunkdata)))
	}
	var period uint32
	var version uint32
	var name string
	var data []byte
	cursor += 2
	period = binary.LittleEndian.Uint32(chunkdata[cursor : cursor+4])
	cursor += 4
	version = binary.LittleEndian.Uint32(chunkdata[cursor : cursor+4])
	cursor += 4
	namelength := int(headerlength) - cursor + 4
	name = string(chunkdata[cursor : cursor+namelength])
	cursor += namelength
	var intdatalength int
	if datalength == 0 {
		intdatalength = isMultihash(chunkdata[cursor:])
		multihashboundary := cursor + intdatalength
		if len(chunkdata) != multihashboundary && len(chunkdata) < multihashboundary+signatureLength {
			log.Debug("multihash error", "chunkdatalen", len(chunkdata), "multihashboundary", multihashboundary)
			return nil, 0, 0, "", nil, errors.New("Corrupt multihash data")
		}
	} else {
		intdatalength = int(datalength)
	}
	data = make([]byte, intdatalength)
	copy(data, chunkdata[cursor:cursor+intdatalength])

	// omit signatures if we have no validator
	var signature *Signature
	if self.validator != nil {
		cursor += intdatalength
		signature = &Signature{}
		copy(signature[:], chunkdata[cursor:cursor+signatureLength])
	}

	return signature, period, version, name, data, nil
}

// Adds an actual data update
//
// Uses the data currently loaded in the resources map entry.
// It is the caller's responsibility to make sure that this data is not stale.
//
// A resource update cannot span chunks, and thus has max length 4096

func (self *ResourceHandler) UpdateMultihash(ctx context.Context, name string, data []byte) (Key, error) {
	if isMultihash(data) == 0 {
		return nil, NewResourceError(ErrNothingToReturn, "Invalid multihash")
	}
	return self.update(ctx, name, data, true)
}

func (self *ResourceHandler) Update(ctx context.Context, name string, data []byte) (Key, error) {
	return self.update(ctx, name, data, false)
}

func (self *ResourceHandler) update(ctx context.Context, name string, data []byte, multihash bool) (Key, error) {

	var signaturelength int
	if self.validator != nil {
		signaturelength = signatureLength
	}

	// get the cached information
	rsrc := self.getResource(name)
	if rsrc == nil {
		return nil, NewResourceError(ErrNotFound, "Resource object not in index")
	}
	if !rsrc.isSynced() {
		return nil, NewResourceError(ErrNotSynced, "Resource object not in sync")
	}

	// an update can be only one chunk long
	datalimit := self.chunkSize() - int64(signaturelength-len(name)-4-4-2-2)
	if int64(len(data)) > datalimit {
		return nil, NewResourceError(ErrDataOverflow, fmt.Sprintf("Data overflow: %d / %d bytes", len(data), datalimit))
	}

	// get our blockheight at this time and the next block of the update period
	currentblock, err := self.getBlock(ctx)
	if err != nil {
		return nil, NewResourceError(ErrIO, fmt.Sprintf("Could not get block height: %v", err))
	}
	nextperiod := getNextPeriod(rsrc.startBlock, currentblock, rsrc.frequency)

	// if we already have an update for this block then increment version
	// (resource object MUST be in sync for version to be correct)
	var version uint32
	if self.hasUpdate(name, nextperiod) {
		version = rsrc.version
	}
	version++

	// calculate the chunk key
	key := self.resourceHash(nextperiod, version, rsrc.nameHash)

	var signature *Signature
	if self.validator != nil {
		// sign the data hash with the key
		digest := self.keyDataHash(key, data)
		sig, err := self.validator.sign(digest)
		if err != nil {
			return nil, NewResourceError(ErrInvalidSignature, fmt.Sprintf("Sign fail: %v", err))
		}
		signature = &sig

		// get the address of the signer (which also checks that it's a valid signature)
		addr, err := getAddressFromDataSig(digest, *signature)
		if err != nil {
			return nil, NewResourceError(ErrInvalidSignature, fmt.Sprintf("Invalid data/signature: %v", err))
		}

		// check if the signer has access to update
		ok, err := self.validator.checkAccess(name, addr)
		if err != nil {
			return nil, NewResourceError(ErrIO, fmt.Sprintf("Access check fail: %v", err))
		} else if !ok {
			return nil, NewResourceError(ErrUnauthorized, fmt.Sprintf("Address %x does not have access to update %s", addr, name))
		}
	}

	var datalength int
	if !multihash {
		datalength = len(data)
	}
	chunk := newUpdateChunk(key, signature, nextperiod, version, name, data, datalength)

	// send the chunk
	self.Put(chunk)
	timeout := time.NewTimer(self.storeTimeout)
	select {
	case <-chunk.dbStored:
	case <-timeout.C:
		return nil, NewResourceError(ErrIO, "chunk store timeout")
	}
	log.Trace("resource update", "name", name, "key", key, "currentblock", currentblock, "lastperiod", nextperiod, "version", version, "data", chunk.SData)

	// update our resources map entry and return the new key
	rsrc.lastPeriod = nextperiod
	rsrc.version = version
	rsrc.data = make([]byte, len(data))
	copy(rsrc.data, data)
	return key, nil
}

// Closes the datastore.
// Always call this at shutdown to avoid data corruption.
func (self *ResourceHandler) Close() {
	self.ChunkStore.Close()
}

func (self *ResourceHandler) getBlock(ctx context.Context) (uint64, error) {
	blockheader, err := self.ethClient.HeaderByNumber(ctx, nil)
	if err != nil {
		return 0, err
	}
	return blockheader.Number.Uint64(), nil
}

// Calculate the period index (aka major version number) from a given block number
func (self *ResourceHandler) BlockToPeriod(name string, blocknumber uint64) uint32 {
	return getNextPeriod(self.resources[name].startBlock, blocknumber, self.resources[name].frequency)
}

// Calculate the block number from a given period index (aka major version number)
func (self *ResourceHandler) PeriodToBlock(name string, period uint32) uint64 {
	return self.resources[name].startBlock + (uint64(period) * self.resources[name].frequency)
}

func (self *ResourceHandler) getResource(name string) *resource {
	self.resourceLock.RLock()
	defer self.resourceLock.RUnlock()
	rsrc := self.resources[name]
	return rsrc
}

func (self *ResourceHandler) setResource(name string, rsrc *resource) {
	self.resourceLock.Lock()
	defer self.resourceLock.Unlock()
	self.resources[name] = rsrc
}

// used for chunk keys
func (self *ResourceHandler) resourceHash(period uint32, version uint32, namehash common.Hash) Key {
	// format is: hash(period|version|namehash)
	hasher := self.hashPool.Get().(SwarmHash)
	defer self.hashPool.Put(hasher)
	hasher.Reset()
	b := make([]byte, 4)
	binary.LittleEndian.PutUint32(b, period)
	hasher.Write(b)
	binary.LittleEndian.PutUint32(b, version)
	hasher.Write(b)
	hasher.Write(namehash[:])
	return hasher.Sum(nil)
}

func (self *ResourceHandler) hasUpdate(name string, period uint32) bool {
	return self.resources[name].lastPeriod == period
}

func getAddressFromDataSig(datahash common.Hash, signature Signature) (common.Address, error) {
	pub, err := crypto.SigToPub(datahash.Bytes(), signature[:])
	if err != nil {
		return common.Address{}, err
	}
	return crypto.PubkeyToAddress(*pub), nil
}

// create an update chunk
func newUpdateChunk(key Key, signature *Signature, period uint32, version uint32, name string, data []byte, datalength int) *Chunk {

	// no signatures if no validator
	var signaturelength int
	if signature != nil {
		signaturelength = signatureLength
	}

	// prepend version and period to allow reverse lookups
	headerlength := len(name) + 4 + 4

	actualdatalength := len(data)
	chunk := NewChunk(key, nil)
	chunk.SData = make([]byte, 4+signaturelength+headerlength+actualdatalength) // initial 4 are uint16 length descriptors for headerlength and datalength

	// data header length does NOT include the header length prefix bytes themselves
	cursor := 0
	binary.LittleEndian.PutUint16(chunk.SData[cursor:], uint16(headerlength))
	cursor += 2

	// data length
	binary.LittleEndian.PutUint16(chunk.SData[cursor:], uint16(datalength))
	cursor += 2

	// header = period + version + name
	binary.LittleEndian.PutUint32(chunk.SData[cursor:], period)
	cursor += 4

	binary.LittleEndian.PutUint32(chunk.SData[cursor:], version)
	cursor += 4

	namebytes := []byte(name)
	copy(chunk.SData[cursor:], namebytes)
	cursor += len(namebytes)

	// add the data
	copy(chunk.SData[cursor:], data)

	// if signature is present it's the last item in the chunk data
	if signature != nil {
		cursor += actualdatalength
		copy(chunk.SData[cursor:], signature[:])
	}

	chunk.Size = int64(len(chunk.SData))
	return chunk
}

// \TODO chunkSize is a workaround until the ChunkStore interface exports a method to get the chunk size directly
type resourceChunkStore struct {
	localStore ChunkStore
	netStore   ChunkStore
	chunkSize  int64
}

func NewResourceChunkStore(localStore *LocalStore, request func(*Chunk) error) ChunkStore {
	return &resourceChunkStore{
		localStore: localStore,
		netStore:   NewNetStore(localStore, request),
	}
}

func (r *resourceChunkStore) Get(key Key) (*Chunk, error) {
	chunk, err := r.netStore.Get(key)
	if err != nil {
		return nil, err
	}
	// if the chunk has to be remotely retrieved, we define a timeout of how long to wait for it before failing.
	// sadly due to the nature of swarm, the error will never be conclusive as to whether it was a network issue
	// that caused the failure or that the chunk doesn't exist.
	if chunk.ReqC == nil {
		return chunk, nil
	}
	t := time.NewTimer(time.Second * 1)
	select {
	case <-t.C:
		log.Trace("Timeout on resource chunk store")
		return nil, fmt.Errorf("timeout")
	case <-chunk.C:
		log.Trace("Received resource update chunk")
	}
	return chunk, nil
}

func (r *resourceChunkStore) Put(chunk *Chunk) {
	r.netStore.Put(chunk)
	chunk.WaitToStore()
}

func (r *resourceChunkStore) Close() {
	r.netStore.Close()
	r.localStore.Close()
}

func getNextPeriod(start uint64, current uint64, frequency uint64) uint32 {
	blockdiff := current - start
	period := blockdiff / frequency
	return uint32(period + 1)
}

func ToSafeName(name string) (string, error) {
	return idna.ToASCII(name)
}

// check that name identifiers contain valid bytes
func isSafeName(name string) bool {
	if name == "" {
		return false
	}
	validname, err := idna.ToASCII(name)
	if err != nil {
		return false
	}
	return validname == name
}

// convenience for creating signature hashes of update data
func (self *ResourceHandler) keyDataHash(key Key, data []byte) common.Hash {
	hasher := self.hashPool.Get().(SwarmHash)
	defer self.hashPool.Put(hasher)
	hasher.Reset()
	hasher.Write(key[:])
	hasher.Write(data)
	return common.BytesToHash(hasher.Sum(nil))
}

<<<<<<< HEAD
// if first byte is the start of a multihash this function will try to parse it
// if successful it returns the length of multihash data, 0 otherwise
func isMultihash(data []byte) int {
	cursor := 0
	_, c := binary.Uvarint(data)
	if c <= 0 {
		log.Warn("Corrupt multihash data, hashtype is unreadable")
		return 0
	}
	cursor += c
	hashlength, c := binary.Uvarint(data[cursor:])
	if c <= 0 {
		log.Warn("Corrupt multihash data, hashlength is unreadable")
		return 0
	}
	cursor += c
	// we cheekily assume hashlength < maxint
	inthashlength := int(hashlength)
	if len(data[cursor:]) < inthashlength {
		log.Warn("Corrupt multihash data, hash does not align with data boundary")
		return 0
	}
	return cursor + inthashlength
=======
// TODO: this should not be exposed, but swarm/testutil/http.go needs it
func NewTestResourceHandler(datadir string, ethClient ethApi, validator ResourceValidator) (*ResourceHandler, error) {
	path := filepath.Join(datadir, DbDirName)
	basekey := make([]byte, 32)
	hasher := MakeHashFunc(SHA3Hash)
	dbStore, err := NewDbStore(path, hasher, singletonSwarmDbCapacity, func(k Key) (ret uint8) { return uint8(Proximity(basekey[:], k[:])) })
	if err != nil {
		return nil, err
	}
	localStore := &LocalStore{
		memStore: NewMemStore(dbStore, singletonSwarmDbCapacity),
		DbStore:  dbStore,
	}
	resourceChunkStore := NewResourceChunkStore(localStore, nil)
	return NewResourceHandler(hasher, resourceChunkStore, ethClient, validator)
>>>>>>> a1a18388
}<|MERGE_RESOLUTION|>--- conflicted
+++ resolved
@@ -3,6 +3,7 @@
 import (
 	"context"
 	"encoding/binary"
+	"errors"
 	"fmt"
 	"math/big"
 	"path/filepath"
@@ -44,16 +45,11 @@
 		panic("no such error code!")
 	}
 	r := &ResourceError{
-<<<<<<< HEAD
 		err: s,
 	}
 	switch code {
 	case ErrNotFound, ErrIO, ErrUnauthorized, ErrInvalidValue, ErrDataOverflow, ErrNothingToReturn, ErrInvalidSignature, ErrNotSynced:
 		r.code = code
-=======
-		err:  s,
-		code: code,
->>>>>>> a1a18388
 	}
 	return r
 }
@@ -171,26 +167,7 @@
 }
 
 // Create or open resource update chunk store
-<<<<<<< HEAD
-//
-// If validator is nil, signature and access validation will be deactivated
-func NewResourceHandler(datadir string, cloudStore CloudStore, ethClient ethApi, validator ResourceValidator) (*ResourceHandler, error) {
-
-	hashfunc := MakeHashFunc(SHA3Hash)
-
-	path := filepath.Join(datadir, DbDirName)
-	dbStore, err := NewDbStore(datadir, hashfunc, singletonSwarmDbCapacity, 0)
-	if err != nil {
-		return nil, NewResourceError(ErrIO, fmt.Sprintf("datastore failed to initialize: %v", err))
-	}
-	localStore := &LocalStore{
-		memStore: NewMemStore(dbStore, singletonSwarmDbCapacity),
-		DbStore:  dbStore,
-	}
-
-=======
 func NewResourceHandler(hasher SwarmHasher, chunkStore ChunkStore, ethClient ethApi, validator ResourceValidator) (*ResourceHandler, error) {
->>>>>>> a1a18388
 	rh := &ResourceHandler{
 		ChunkStore:   chunkStore,
 		ethClient:    ethClient,
@@ -863,7 +840,6 @@
 	return common.BytesToHash(hasher.Sum(nil))
 }
 
-<<<<<<< HEAD
 // if first byte is the start of a multihash this function will try to parse it
 // if successful it returns the length of multihash data, 0 otherwise
 func isMultihash(data []byte) int {
@@ -887,7 +863,8 @@
 		return 0
 	}
 	return cursor + inthashlength
-=======
+}
+
 // TODO: this should not be exposed, but swarm/testutil/http.go needs it
 func NewTestResourceHandler(datadir string, ethClient ethApi, validator ResourceValidator) (*ResourceHandler, error) {
 	path := filepath.Join(datadir, DbDirName)
@@ -903,5 +880,4 @@
 	}
 	resourceChunkStore := NewResourceChunkStore(localStore, nil)
 	return NewResourceHandler(hasher, resourceChunkStore, ethClient, validator)
->>>>>>> a1a18388
 }